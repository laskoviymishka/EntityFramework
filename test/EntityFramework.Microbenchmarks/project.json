--- conflicted
+++ resolved
@@ -1,12 +1,4 @@
 {
-<<<<<<< HEAD
-    "dependencies": {
-        "EntityFramework.SqlServer": "7.0.0-beta4",
-        "EntityFramework.Microbenchmarks.Core": "1.0.0-beta4",
-        "Microsoft.Framework.ConfigurationModel.Json": "1.0.0-beta4",
-        "Microsoft.Framework.ConfigurationModel.Xml": "1.0.0-beta4",
-        "xunit.runner.aspnet": "2.0.0-aspnet-beta4"
-=======
   "dependencies": {
     "EntityFramework.MicrosoftSqlServer": "7.0.0-rc1-final",
     "EntityFramework.Microbenchmarks.Core": "1.0.0-*",
@@ -21,7 +13,6 @@
       "dependencies": {
         "xunit.runner.aspnet": "2.0.0-aspnet-rc1-final"
       }
->>>>>>> fe7eb409
     },
     "dnx451": {
       "dependencies": {
