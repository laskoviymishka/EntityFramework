{
<<<<<<< HEAD
    "dependencies": {
        "Microsoft.Framework.ConfigurationModel.Json": "1.0.0-beta4",
        "xunit.runner.aspnet": "2.0.0-aspnet-beta4"
    },
    "commands": {
        "test": "xunit.runner.aspnet"
    },
    "frameworks": {
        "dnxcore50": {
            "dependencies": {
                "System.ComponentModel.Annotations": "4.0.10-beta-22816",
                "System.Net.NetworkInformation":  "4.0.10-beta-22816"
            }
=======
  "dependencies": {
    "Microsoft.Extensions.Configuration.Json": "1.0.0-rc1-final",
    "Microsoft.Extensions.Configuration.EnvironmentVariables": "1.0.0-rc1-final",
    "xunit.assert": "2.1.0-*",
    "xunit.extensibility.execution": "2.1.0-*"
  },
  "commands": {
    "test": "xunit.runner.aspnet"
  },
  "frameworks": {
    "net46": {
      "frameworkAssemblies": {
        "System.Data": "4.0.0.0",
        "System.Reflection": {
          "version": "4.0.0.0",
          "type": "build"
>>>>>>> fe7eb409
        },
        "System.Runtime": {
          "version": "4.0.0.0",
          "type": "build"
        }
      }
    },
    "dnxcore50": {
      "dependencies": {
        "System.Data.SqlClient": "4.0.0-beta-23516",
        "xunit.runner.aspnet": "2.0.0-aspnet-rc1-final"
      }
    },
    "dnx451": {
      "dependencies": {
        "xunit.runner.aspnet": "2.0.0-aspnet-rc1-final"
      },
      "frameworkAssemblies": {
        "System.Data": "4.0.0.0",
        "System.Reflection": "4.0.0.0"
      }
    }
  }
}<|MERGE_RESOLUTION|>--- conflicted
+++ resolved
@@ -1,19 +1,4 @@
 {
-<<<<<<< HEAD
-    "dependencies": {
-        "Microsoft.Framework.ConfigurationModel.Json": "1.0.0-beta4",
-        "xunit.runner.aspnet": "2.0.0-aspnet-beta4"
-    },
-    "commands": {
-        "test": "xunit.runner.aspnet"
-    },
-    "frameworks": {
-        "dnxcore50": {
-            "dependencies": {
-                "System.ComponentModel.Annotations": "4.0.10-beta-22816",
-                "System.Net.NetworkInformation":  "4.0.10-beta-22816"
-            }
-=======
   "dependencies": {
     "Microsoft.Extensions.Configuration.Json": "1.0.0-rc1-final",
     "Microsoft.Extensions.Configuration.EnvironmentVariables": "1.0.0-rc1-final",
@@ -30,7 +15,6 @@
         "System.Reflection": {
           "version": "4.0.0.0",
           "type": "build"
->>>>>>> fe7eb409
         },
         "System.Runtime": {
           "version": "4.0.0.0",
