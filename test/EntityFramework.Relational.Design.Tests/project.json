{
<<<<<<< HEAD
    "dependencies": {
        "EntityFramework.Core.Tests": "1.0.0",
        "EntityFramework.Relational.Design": "7.0.0-beta4"
    },
    "commands": {
        "test": "xunit.runner.aspnet"
    },
    "frameworks": {
        "dnx451": { }
    }
=======
  "compilationOptions": {
    "keyFile": "../../tools/Key.snk"
  },
  "dependencies": {
    "EntityFramework.Core.Tests": "1.0.0",
    "EntityFramework.Core": "7.0.0-rc1-final",
    "EntityFramework.Relational.Design": "7.0.0-rc1-final"
  },
  "commands": {
    "test": "xunit.runner.aspnet"
  },
  "frameworks": {
    "net46": {},
    "dnx451": {}
  }
>>>>>>> fe7eb409
}<|MERGE_RESOLUTION|>--- conflicted
+++ resolved
@@ -1,16 +1,4 @@
 {
-<<<<<<< HEAD
-    "dependencies": {
-        "EntityFramework.Core.Tests": "1.0.0",
-        "EntityFramework.Relational.Design": "7.0.0-beta4"
-    },
-    "commands": {
-        "test": "xunit.runner.aspnet"
-    },
-    "frameworks": {
-        "dnx451": { }
-    }
-=======
   "compilationOptions": {
     "keyFile": "../../tools/Key.snk"
   },
@@ -26,5 +14,4 @@
     "net46": {},
     "dnx451": {}
   }
->>>>>>> fe7eb409
 }