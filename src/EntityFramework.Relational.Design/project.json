--- conflicted
+++ resolved
@@ -1,21 +1,4 @@
 {
-<<<<<<< HEAD
-    "version": "7.0.0-beta4",
-    "description":  "Shared Design-time Entity Framework components for relational data stores.",
-    "compilationOptions": {
-        "warningsAsErrors": true
-    },
-    "dependencies": {
-        "EntityFramework.Core": "7.0.0-beta4",
-        "EntityFramework.Relational": "7.0.0-beta4"
-    },
-    "compile": "..\\Shared\\*.cs",
-    "frameworks": {
-        "net451": {
-            "frameworkAssemblies": {
-                "System.Data": ""
-            }
-=======
   "version": "7.0.0-rc1-final",
   "description": "Shared Design-time Entity Framework components for relational data stores.",
   "repository": {
@@ -40,26 +23,14 @@
         "System.IO": {
           "version": "4.0.0.0",
           "type": "build"
->>>>>>> fe7eb409
         },
         "System.Text.Encoding": {
           "version": "4.0.0.0",
           "type": "build"
         },
-<<<<<<< HEAD
-        "dnxcore50": {
-            "dependencies": {
-                "Microsoft.CSharp": "4.0.0-beta-22816",
-                "System.Data.Common": "4.0.0-beta-22816",
-                "System.Data.SqlClient": "4.0.0-beta-22816",
-                "System.Reflection.Extensions": "4.0.0-beta-22816",
-                "System.Text.RegularExpressions": "4.0.10-beta-22816"
-            }
-=======
         "System.Threading.Tasks": {
           "version": "4.0.0.0",
           "type": "build"
->>>>>>> fe7eb409
         }
       }
     },
