--- conflicted
+++ resolved
@@ -200,7 +200,6 @@
                     .Select(p => _migrationsAssembly.CreateMigration(p.Value, _activeProvider))
                     .ToList();
             }
-<<<<<<< HEAD
 
             for (var i = 0; i < migrationsToRevert.Count; i++)
             {
@@ -233,8 +232,6 @@
                             : null);
                 };
             }
-=======
->>>>>>> 10f74f9d
         }
 
         public virtual string GenerateScript(
@@ -258,23 +255,6 @@
 
             if (fromMigration == Migration.InitialDatabase || string.IsNullOrEmpty(fromMigration))
             {
-                builder.AppendLine(_historyRepository.GetCreateIfNotExistsScript());
-                builder.Append(_sqlGenerationHelper.BatchTerminator);
-            }
-
-            for (var i = 0; i < migrationsToRevert.Count; i++)
-            {
-                var migration = migrationsToRevert[i];
-                var previousMigration = i != migrationsToRevert.Count - 1
-                    ? migrationsToRevert[i + 1]
-                    : null;
-
-                _logger.LogDebug(RelationalStrings.GeneratingDown(migration.GetId()));
-
-<<<<<<< HEAD
-            // If going up...
-            if (string.Compare(fromMigration, toMigration, StringComparison.OrdinalIgnoreCase) <= 0)
-            {
                 var migrationsToApply = migrations.Where(
                     m => (string.Compare(m.Key, fromMigration, StringComparison.OrdinalIgnoreCase) > 0)
                          && (string.Compare(m.Key, toMigration, StringComparison.OrdinalIgnoreCase) <= 0))
@@ -297,23 +277,20 @@
                     _logger.LogDebug(RelationalStrings.GeneratingUp(migration.GetId()));
 
                     foreach (var command in GenerateUpSql(migration, previousMigration))
-=======
-                foreach (var command in GenerateDownSql(migration, previousMigration))
-                {
-                    if (idempotent)
-                    {
-                        builder.AppendLine(_historyRepository.GetBeginIfExistsScript(migration.GetId()));
-                        using (builder.Indent())
+                    {
+                        if (idempotent)
                         {
-                            builder.AppendLines(command.CommandText);
+                            builder.AppendLine(_historyRepository.GetBeginIfNotExistsScript(migration.GetId()));
+                            using (builder.Indent())
+                            {
+                                builder.AppendLines(command.CommandText);
+                            }
+                            builder.AppendLine(_historyRepository.GetEndIfScript());
                         }
-                        builder.AppendLine(_historyRepository.GetEndIfScript());
-                    }
-                    else
->>>>>>> 10f74f9d
-                    {
-                        builder.AppendLine(command.CommandText);
-                    }
+                        else
+                        {
+                            builder.AppendLine(command.CommandText);
+                        }
 
                     builder.Append(_sqlGenerationHelper.BatchTerminator);
                 }
