--- conflicted
+++ resolved
@@ -15,339 +15,6 @@
 
 namespace Microsoft.EntityFrameworkCore.Migrations.Internal
 {
-<<<<<<< HEAD
-	public class Migrator : IMigrator
-	{
-		private readonly IMigrationsAssembly _migrationsAssembly;
-		private readonly IHistoryRepository _historyRepository;
-		private readonly IRelationalDatabaseCreator _databaseCreator;
-		private readonly IMigrationsSqlGenerator _migrationsSqlGenerator;
-		private readonly IRawSqlCommandBuilder _rawSqlCommandBuilder;
-		private readonly IRelationalConnection _connection;
-		private readonly ISqlGenerationHelper _sqlGenerationHelper;
-		private readonly ILogger _logger;
-		private readonly string _activeProvider;
-
-		public Migrator(
-			[NotNull] IMigrationsAssembly migrationsAssembly,
-			[NotNull] IHistoryRepository historyRepository,
-			[NotNull] IDatabaseCreator databaseCreator,
-			[NotNull] IMigrationsSqlGenerator migrationsSqlGenerator,
-			[NotNull] IRawSqlCommandBuilder rawSqlCommandBuilder,
-			[NotNull] IRelationalConnection connection,
-			[NotNull] ISqlGenerationHelper sqlGenerationHelper,
-			[NotNull] ILogger<Migrator> logger,
-			[NotNull] IDatabaseProviderServices providerServices)
-		{
-			Check.NotNull(migrationsAssembly, nameof(migrationsAssembly));
-			Check.NotNull(historyRepository, nameof(historyRepository));
-			Check.NotNull(databaseCreator, nameof(databaseCreator));
-			Check.NotNull(migrationsSqlGenerator, nameof(migrationsSqlGenerator));
-			Check.NotNull(rawSqlCommandBuilder, nameof(rawSqlCommandBuilder));
-			Check.NotNull(connection, nameof(connection));
-			Check.NotNull(sqlGenerationHelper, nameof(sqlGenerationHelper));
-			Check.NotNull(logger, nameof(logger));
-			Check.NotNull(providerServices, nameof(providerServices));
-
-			_migrationsAssembly = migrationsAssembly;
-			_historyRepository = historyRepository;
-			_databaseCreator = (IRelationalDatabaseCreator)databaseCreator;
-			_migrationsSqlGenerator = migrationsSqlGenerator;
-			_rawSqlCommandBuilder = rawSqlCommandBuilder;
-			_connection = connection;
-			_sqlGenerationHelper = sqlGenerationHelper;
-			_logger = logger;
-			_activeProvider = providerServices.InvariantName;
-		}
-
-		public virtual void Migrate(string targetMigration = null)
-		{
-			var connection = _connection.DbConnection;
-			_logger.LogDebug(RelationalStrings.UsingConnection(connection.Database, connection.DataSource));
-
-			if (!_historyRepository.Exists())
-			{
-				if (!_databaseCreator.Exists())
-				{
-					_databaseCreator.Create();
-				}
-
-				var command = _rawSqlCommandBuilder.Build(_historyRepository.GetCreateScript());
-
-				Execute(new[] { command });
-			}
-
-			var commands = GetMigrationCommands(_historyRepository.GetAppliedMigrations(), targetMigration);
-			foreach (var command in commands)
-			{
-				Execute(command());
-			}
-		}
-
-		public virtual async Task MigrateAsync(
-			string targetMigration = null,
-			CancellationToken cancellationToken = default(CancellationToken))
-		{
-			var connection = _connection.DbConnection;
-			_logger.LogDebug(RelationalStrings.UsingConnection(connection.Database, connection.DataSource));
-
-			if (!await _historyRepository.ExistsAsync(cancellationToken))
-			{
-				if (!await _databaseCreator.ExistsAsync(cancellationToken))
-				{
-					await _databaseCreator.CreateAsync(cancellationToken);
-				}
-
-				var command = _rawSqlCommandBuilder.Build(_historyRepository.GetCreateScript());
-
-				await ExecuteAsync(
-					new[] { command },
-					cancellationToken);
-			}
-
-			var commands = GetMigrationCommands(
-				await _historyRepository.GetAppliedMigrationsAsync(cancellationToken),
-				targetMigration);
-			foreach (var command in commands)
-			{
-				await ExecuteAsync(command(), cancellationToken);
-			}
-		}
-
-		private IEnumerable<Func<IReadOnlyList<IRelationalCommand>>> GetMigrationCommands(
-			IReadOnlyList<HistoryRow> appliedMigrationEntries,
-			string targetMigration = null)
-		{
-			IReadOnlyList<Migration> migrationsToApply, migrationsToRevert;
-			PopulateMigrations(
-				appliedMigrationEntries.Select(t => t.MigrationId),
-				targetMigration,
-				out migrationsToApply,
-				out migrationsToRevert);
-
-			for (var i = 0; i < migrationsToRevert.Count; i++)
-			{
-				var migration = migrationsToRevert[i];
-
-				yield return () =>
-				{
-					_logger.LogInformation(RelationalStrings.RevertingMigration(migration.GetId()));
-
-					return GenerateDownSql(
-						migration,
-						i != migrationsToRevert.Count - 1
-							? migrationsToRevert[i + 1]
-							: null);
-				};
-			}
-
-			for (var i = 0; i < migrationsToApply.Count; i++)
-			{
-				var migration = migrationsToApply[i];
-
-				yield return () =>
-				{
-					_logger.LogInformation(RelationalStrings.ApplyingMigration(migration.GetId()));
-
-					return GenerateUpSql(
-						migration,
-						i != migrationsToApply.Count - 1
-							? migrationsToApply[i + 1]
-							: null);
-				};
-			}
-		}
-
-		private void PopulateMigrations(
-			IEnumerable<string> appliedMigrationEntries,
-			string targetMigration,
-			out IReadOnlyList<Migration> migrationsToApply,
-			out IReadOnlyList<Migration> migrationsToRevert)
-		{
-			var appliedMigrations = new Dictionary<string, TypeInfo>();
-			var unappliedMigrations = new Dictionary<string, TypeInfo>();
-			foreach (var migration in _migrationsAssembly.Migrations)
-			{
-				if (appliedMigrationEntries.Any(
-					e => string.Equals(e, migration.Key, StringComparison.OrdinalIgnoreCase)))
-				{
-					appliedMigrations.Add(migration.Key, migration.Value);
-				}
-				else
-				{
-					unappliedMigrations.Add(migration.Key, migration.Value);
-				}
-			}
-			if (string.IsNullOrEmpty(targetMigration))
-			{
-				migrationsToApply = unappliedMigrations
-					.Select(p => _migrationsAssembly.CreateMigration(p.Value, _activeProvider))
-					.ToList();
-				migrationsToRevert = new Migration[0];
-			}
-			else if (targetMigration == Migration.InitialDatabase)
-			{
-				migrationsToApply = new Migration[0];
-				migrationsToRevert = appliedMigrations
-					.OrderByDescending(m => m.Key)
-					.Select(p => _migrationsAssembly.CreateMigration(p.Value, _activeProvider))
-					.ToList();
-			}
-			else
-			{
-				targetMigration = _migrationsAssembly.GetMigrationId(targetMigration);
-				migrationsToApply = unappliedMigrations
-					.Where(m => string.Compare(m.Key, targetMigration, StringComparison.OrdinalIgnoreCase) <= 0)
-					.Select(p => _migrationsAssembly.CreateMigration(p.Value, _activeProvider))
-					.ToList();
-				migrationsToRevert = appliedMigrations
-					.Where(m => string.Compare(m.Key, targetMigration, StringComparison.OrdinalIgnoreCase) > 0)
-					.OrderByDescending(m => m.Key)
-					.Select(p => _migrationsAssembly.CreateMigration(p.Value, _activeProvider))
-					.ToList();
-			}
-		}
-
-		public virtual string GenerateScript(
-			string fromMigration = null,
-			string toMigration = null,
-			bool idempotent = false)
-		{
-			var skippedMigrations = _migrationsAssembly.Migrations
-				.Where(t => string.Compare(t.Key, fromMigration, StringComparison.OrdinalIgnoreCase) < 0)
-				.Select(t => t.Key);
-
-			IReadOnlyList<Migration> migrationsToApply, migrationsToRevert;
-			PopulateMigrations(
-				skippedMigrations,
-				toMigration,
-				out migrationsToApply,
-				out migrationsToRevert);
-
-			var builder = new IndentedStringBuilder();
-
-			if (fromMigration == Migration.InitialDatabase || string.IsNullOrEmpty(fromMigration))
-			{
-				builder.AppendLine(_historyRepository.GetCreateIfNotExistsScript());
-				builder.Append(_sqlGenerationHelper.BatchTerminator);
-			}
-
-			for (var i = 0; i < migrationsToRevert.Count; i++)
-			{
-				var migration = migrationsToRevert[i];
-				var previousMigration = i != migrationsToRevert.Count - 1
-					? migrationsToRevert[i + 1]
-					: null;
-
-				_logger.LogDebug(RelationalStrings.GeneratingDown(migration.GetId()));
-
-				foreach (var command in GenerateDownSql(migration, previousMigration))
-				{
-					if (idempotent)
-					{
-						builder.AppendLine(_historyRepository.GetBeginIfExistsScript(migration.GetId()));
-						using (builder.Indent())
-						{
-							builder.AppendLines(command.CommandText);
-						}
-						builder.AppendLine(_historyRepository.GetEndIfScript());
-					}
-					else
-					{
-						builder.AppendLine(command.CommandText);
-					}
-
-					builder.Append(_sqlGenerationHelper.BatchTerminator);
-				}
-			}
-
-			for (var i = 0; i < migrationsToApply.Count; i++)
-			{
-				var migration = migrationsToApply[i];
-				var previousMigration = i != migrationsToApply.Count - 1
-					? migrationsToApply[i + 1]
-					: null;
-
-				_logger.LogDebug(RelationalStrings.GeneratingUp(migration.GetId()));
-
-				foreach (var command in GenerateUpSql(migration, previousMigration))
-				{
-					if (idempotent)
-					{
-						builder.AppendLine(_historyRepository.GetBeginIfNotExistsScript(migration.GetId()));
-						using (builder.Indent())
-						{
-							builder.AppendLines(command.CommandText);
-						}
-						builder.AppendLine(_historyRepository.GetEndIfScript());
-					}
-					else
-					{
-						builder.AppendLine(command.CommandText);
-					}
-
-					builder.Append(_sqlGenerationHelper.BatchTerminator);
-				}
-			}
-
-			return builder.ToString();
-		}
-
-		protected virtual IReadOnlyList<IRelationalCommand> GenerateUpSql(
-			[NotNull] Migration migration,
-			[CanBeNull] Migration previousMigration)
-		{
-			Check.NotNull(migration, nameof(migration));
-
-			var commands = new List<IRelationalCommand>();
-			commands.AddRange(_migrationsSqlGenerator.Generate(migration.UpOperations, migration.TargetModel));
-			commands.Add(
-				_rawSqlCommandBuilder.Build(
-					_historyRepository.GetInsertScript(
-						new HistoryRow(
-							migration.GetId(),
-							ProductInfo.GetVersion(),
-							GenerateScript(migration.GetId(), previousMigration?.GetId())))));
-
-			return commands;
-		}
-
-		protected virtual IReadOnlyList<IRelationalCommand> GenerateDownSql(
-			[NotNull] Migration migration,
-			[CanBeNull] Migration previousMigration)
-		{
-			Check.NotNull(migration, nameof(migration));
-
-			var commands = new List<IRelationalCommand>();
-			commands.AddRange(_migrationsSqlGenerator.Generate(migration.DownOperations, previousMigration?.TargetModel));
-			commands.Add(
-				_rawSqlCommandBuilder.Build(_historyRepository.GetDeleteScript(migration.GetId())));
-
-			return commands;
-		}
-
-		private void Execute(IEnumerable<IRelationalCommand> relationalCommands)
-		{
-			using (var transaction = _connection.BeginTransaction())
-			{
-				relationalCommands.ExecuteNonQuery(_connection);
-
-				transaction.Commit();
-			}
-		}
-
-		private async Task ExecuteAsync(
-			IEnumerable<IRelationalCommand> relationalCommands,
-			CancellationToken cancellationToken = default(CancellationToken))
-		{
-			using (var transaction = await _connection.BeginTransactionAsync(cancellationToken))
-			{
-				await relationalCommands.ExecuteNonQueryAsync(_connection, cancellationToken);
-				transaction.Commit();
-			}
-		}
-	}
-=======
     public class Migrator : IMigrator
     {
         private readonly IMigrationsAssembly _migrationsAssembly;
@@ -647,5 +314,4 @@
                 .ToList();
         }
     }
->>>>>>> c5799dde
 }