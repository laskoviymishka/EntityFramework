// Copyright (c) .NET Foundation. All rights reserved.
// Licensed under the Apache License, Version 2.0. See License.txt in the project root for license information.

using System;
using System.Collections.Generic;
using System.Text;
using System.Linq;
using System.Reflection;
using System.Threading;
using System.Threading.Tasks;
using JetBrains.Annotations;
using Microsoft.EntityFrameworkCore.Internal;
using Microsoft.EntityFrameworkCore.Storage;
using Microsoft.EntityFrameworkCore.Utilities;
using Microsoft.Extensions.Logging;

namespace Microsoft.EntityFrameworkCore.Migrations.Internal
{
    public class Migrator : IMigrator
    {
        private readonly IMigrationsAssembly _migrationsAssembly;
        private readonly IHistoryRepository _historyRepository;
        private readonly IRelationalDatabaseCreator _databaseCreator;
        private readonly IMigrationsSqlGenerator _migrationsSqlGenerator;
        private readonly IRawSqlCommandBuilder _rawSqlCommandBuilder;
        private readonly IMigrationCommandExecutor _migrationCommandExecutor;
        private readonly IRelationalConnection _connection;
        private readonly ISqlGenerationHelper _sqlGenerationHelper;
        private readonly ILogger _logger;
        private readonly string _activeProvider;

        public Migrator(
            [NotNull] IMigrationsAssembly migrationsAssembly,
            [NotNull] IHistoryRepository historyRepository,
            [NotNull] IDatabaseCreator databaseCreator,
            [NotNull] IMigrationsSqlGenerator migrationsSqlGenerator,
            [NotNull] IRawSqlCommandBuilder rawSqlCommandBuilder,
            [NotNull] IMigrationCommandExecutor migrationCommandExecutor,
            [NotNull] IRelationalConnection connection,
            [NotNull] ISqlGenerationHelper sqlGenerationHelper,
            [NotNull] ILogger<Migrator> logger,
            [NotNull] IDatabaseProviderServices providerServices)
        {
            Check.NotNull(migrationsAssembly, nameof(migrationsAssembly));
            Check.NotNull(historyRepository, nameof(historyRepository));
            Check.NotNull(databaseCreator, nameof(databaseCreator));
            Check.NotNull(migrationsSqlGenerator, nameof(migrationsSqlGenerator));
            Check.NotNull(rawSqlCommandBuilder, nameof(rawSqlCommandBuilder));
            Check.NotNull(migrationCommandExecutor, nameof(migrationCommandExecutor));
            Check.NotNull(connection, nameof(connection));
            Check.NotNull(sqlGenerationHelper, nameof(sqlGenerationHelper));
            Check.NotNull(logger, nameof(logger));
            Check.NotNull(providerServices, nameof(providerServices));

            _migrationsAssembly = migrationsAssembly;
            _historyRepository = historyRepository;
            _databaseCreator = (IRelationalDatabaseCreator)databaseCreator;
            _migrationsSqlGenerator = migrationsSqlGenerator;
            _rawSqlCommandBuilder = rawSqlCommandBuilder;
            _migrationCommandExecutor = migrationCommandExecutor;
            _connection = connection;
            _sqlGenerationHelper = sqlGenerationHelper;
            _logger = logger;
            _activeProvider = providerServices.InvariantName;
        }

        public virtual void Migrate(string targetMigration = null)
        {
            var connection = _connection.DbConnection;
            _logger.LogDebug(RelationalStrings.UsingConnection(connection.Database, connection.DataSource));

            if (!_historyRepository.Exists())
            {
                if (!_databaseCreator.Exists())
                {
                    _databaseCreator.Create();
                }

                var command = _rawSqlCommandBuilder.Build(_historyRepository.GetCreateScript());

                command.ExecuteNonQuery(_connection);
            }

            var commandLists = GetMigrationCommandLists(_historyRepository.GetAppliedMigrations(), targetMigration);
            foreach (var commandList in commandLists)
            {
                _migrationCommandExecutor.ExecuteNonQuery(commandList(), _connection);
            }
        }

        public virtual async Task MigrateAsync(
            string targetMigration = null,
            CancellationToken cancellationToken = default(CancellationToken))
        {
            var connection = _connection.DbConnection;
            _logger.LogDebug(RelationalStrings.UsingConnection(connection.Database, connection.DataSource));

            if (!await _historyRepository.ExistsAsync(cancellationToken))
            {
                if (!await _databaseCreator.ExistsAsync(cancellationToken))
                {
                    await _databaseCreator.CreateAsync(cancellationToken);
                }

                var command = _rawSqlCommandBuilder.Build(_historyRepository.GetCreateScript());

                await command.ExecuteNonQueryAsync(_connection, cancellationToken: cancellationToken);
            }

            var commandLists = GetMigrationCommandLists(
                await _historyRepository.GetAppliedMigrationsAsync(cancellationToken),
                targetMigration);

            foreach (var commandList in commandLists)
            {
                await _migrationCommandExecutor.ExecuteNonQueryAsync(commandList(), _connection, cancellationToken);
            }
        }

        private IEnumerable<Func<IReadOnlyList<MigrationCommand>>> GetMigrationCommandLists(
            IReadOnlyList<HistoryRow> appliedMigrationEntries,
            string targetMigration = null)
        {
            IReadOnlyList<Migration> migrationsToApply, migrationsToRevert;
            PopulateMigrations(
                appliedMigrationEntries.Select(t => t.MigrationId),
                targetMigration,
                out migrationsToApply,
                out migrationsToRevert);

            for (var i = 0; i < migrationsToRevert.Count; i++)
            {
                var migration = migrationsToRevert[i];

                var index = i;
                yield return () =>
                    {
                        _logger.LogInformation(RelationalStrings.RevertingMigration(migration.GetId()));

                        return GenerateDownSql(
                            migration,
                            index != migrationsToRevert.Count - 1
                                ? migrationsToRevert[index + 1]
                                : null);
                    };
            }

            for (var i = 0; i < migrationsToApply.Count; i++)
            {
                var migration = migrationsToApply[i];

                yield return () =>
                    {
                        _logger.LogInformation(RelationalStrings.ApplyingMigration(migration.GetId()));

                    return GenerateUpSql(
                        migration,
                        i != migrationsToApply.Count - 1
                            ? migrationsToApply[i + 1]
                            : null);
                };
            }
        }

        private void PopulateMigrations(
            IEnumerable<string> appliedMigrationEntries,
            string targetMigration,
            out IReadOnlyList<Migration> migrationsToApply,
            out IReadOnlyList<Migration> migrationsToRevert)
        {
            var appliedMigrations = new Dictionary<string, TypeInfo>();
            var unappliedMigrations = new Dictionary<string, TypeInfo>();
            var appliedMigrationEntrySet = new HashSet<string>(appliedMigrationEntries, StringComparer.OrdinalIgnoreCase);
            foreach (var migration in _migrationsAssembly.Migrations)
            {
                if (appliedMigrationEntrySet.Contains(migration.Key))
                {
                    appliedMigrations.Add(migration.Key, migration.Value);
                }
                else
                {
                    unappliedMigrations.Add(migration.Key, migration.Value);
                }
            }
            if (string.IsNullOrEmpty(targetMigration))
            {
                migrationsToApply = unappliedMigrations
                    .Select(p => _migrationsAssembly.CreateMigration(p.Value, _activeProvider))
                    .ToList();
                migrationsToRevert = new Migration[0];
            }
            else if (targetMigration == Migration.InitialDatabase)
            {
                migrationsToApply = new Migration[0];
                migrationsToRevert = appliedMigrations
                    .OrderByDescending(m => m.Key)
                    .Select(p => _migrationsAssembly.CreateMigration(p.Value, _activeProvider))
                    .ToList();
            }
            else
            {
                targetMigration = _migrationsAssembly.GetMigrationId(targetMigration);
                migrationsToApply = unappliedMigrations
                    .Where(m => string.Compare(m.Key, targetMigration, StringComparison.OrdinalIgnoreCase) <= 0)
                    .Select(p => _migrationsAssembly.CreateMigration(p.Value, _activeProvider))
                    .ToList();
                migrationsToRevert = appliedMigrations
                    .Where(m => string.Compare(m.Key, targetMigration, StringComparison.OrdinalIgnoreCase) > 0)
                    .OrderByDescending(m => m.Key)
                    .Select(p => _migrationsAssembly.CreateMigration(p.Value, _activeProvider))
                    .ToList();
            }
        }

        public virtual string GenerateScript(
            string fromMigration = null,
            string toMigration = null,
            bool idempotent = false)
        {
            var skippedMigrations = _migrationsAssembly.Migrations
                .Where(t => string.Compare(t.Key, fromMigration, StringComparison.OrdinalIgnoreCase) < 0)
                .Select(t => t.Key);

            IReadOnlyList<Migration> migrationsToApply, migrationsToRevert;
            PopulateMigrations(
                skippedMigrations,
                toMigration,
                out migrationsToApply,
                out migrationsToRevert);

            var builder = new IndentedStringBuilder();

            if (fromMigration == Migration.InitialDatabase
                || string.IsNullOrEmpty(fromMigration))
            {
                builder.AppendLine(_historyRepository.GetCreateIfNotExistsScript());
                builder.Append(_sqlGenerationHelper.BatchTerminator);
            }

            for (var i = 0; i < migrationsToRevert.Count; i++)
            {
                var migration = migrationsToRevert[i];
                var previousMigration = i != migrationsToRevert.Count - 1
                    ? migrationsToRevert[i + 1]
                    : null;

                _logger.LogDebug(RelationalStrings.GeneratingDown(migration.GetId()));

                foreach (var command in GenerateDownSql(migration, previousMigration))
                {
                    if (idempotent)
                    {
                        builder.AppendLine(_historyRepository.GetBeginIfExistsScript(migration.GetId()));
                        using (builder.Indent())
                        {
                            builder.AppendLines(command.CommandText);
                        }
                        builder.AppendLine(_historyRepository.GetEndIfScript());
                    }
                    else
                    {
                        builder.AppendLine(command.CommandText);
                    }

                    builder.Append(_sqlGenerationHelper.BatchTerminator);
                }
            }

            for (var i = 0; i < migrationsToApply.Count; i++)
            {
                var migration = migrationsToApply[i];
                var previousMigration = i != migrationsToApply.Count - 1
                    ? migrationsToApply[i + 1]
                    : null;

                _logger.LogDebug(RelationalStrings.GeneratingUp(migration.GetId()));

                foreach (var command in GenerateUpSql(migration, previousMigration))
                {
                    if (idempotent)
                    {
                        builder.AppendLine(_historyRepository.GetBeginIfNotExistsScript(migration.GetId()));
                        using (builder.Indent())
                        {
                            builder.AppendLines(command.CommandText);
                        }
                        builder.AppendLine(_historyRepository.GetEndIfScript());
                    }
                    else
                    {
                        builder.AppendLine(command.CommandText);
                    }

                    builder.Append(_sqlGenerationHelper.BatchTerminator);
                }
            }

            return builder.ToString();
        }

<<<<<<< HEAD
        protected virtual IReadOnlyList<IRelationalCommand> GenerateUpSql(
            [NotNull] Migration migration,
            [CanBeNull] Migration previousMigration)
        {
            Check.NotNull(migration, nameof(migration));

            var commands = new List<IRelationalCommand>();
            commands.AddRange(_migrationsSqlGenerator.Generate(migration.UpOperations, migration.TargetModel));
            commands.Add(
                _rawSqlCommandBuilder.Build(
                    _historyRepository.GetInsertScript(
                        new HistoryRow(
                            migration.GetId(),
                            ProductInfo.GetVersion(),
                            AppendScript(GenerateDownSql(migration, previousMigration))))));
=======
        protected virtual IReadOnlyList<MigrationCommand> GenerateUpSql([NotNull] Migration migration)
        {
            Check.NotNull(migration, nameof(migration));

            var insertCommand =_rawSqlCommandBuilder.Build(
                _historyRepository.GetInsertScript(new HistoryRow(migration.GetId(), ProductInfo.GetVersion())));
>>>>>>> c5799dde

            return _migrationsSqlGenerator
                .Generate(migration.UpOperations, migration.TargetModel)
                .Concat(new[] { new MigrationCommand(insertCommand) })
                .ToList();
        }

        protected virtual IReadOnlyList<MigrationCommand> GenerateDownSql(
            [NotNull] Migration migration,
            [CanBeNull] Migration previousMigration)
        {
            Check.NotNull(migration, nameof(migration));

            var deleteCommand = _rawSqlCommandBuilder.Build(
                _historyRepository.GetDeleteScript(migration.GetId()));

<<<<<<< HEAD
        private void Execute(IEnumerable<IRelationalCommand> relationalCommands)
        {
            using (var transaction = _connection.BeginTransaction())
            {
                relationalCommands.ExecuteNonQuery(_connection);

                transaction.Commit();
            }
        }

        private string AppendScript(IReadOnlyList<IRelationalCommand> downCommands) => new StringBuilder().AppendJoin(downCommands.Select(t => t.CommandText), "").ToString();

        private async Task ExecuteAsync(
            IEnumerable<IRelationalCommand> relationalCommands,
            CancellationToken cancellationToken = default(CancellationToken))
        {
            using (var transaction = await _connection.BeginTransactionAsync(cancellationToken))
            {
                await relationalCommands.ExecuteNonQueryAsync(_connection, cancellationToken);
                transaction.Commit();
            }
=======
            return _migrationsSqlGenerator
                .Generate(migration.DownOperations, previousMigration?.TargetModel)
                .Concat(new[] { new MigrationCommand(deleteCommand) })
                .ToList();
>>>>>>> c5799dde
        }
    }
}<|MERGE_RESOLUTION|>--- conflicted
+++ resolved
@@ -2,8 +2,8 @@
 // Licensed under the Apache License, Version 2.0. See License.txt in the project root for license information.
 
 using System;
+using System.Text;
 using System.Collections.Generic;
-using System.Text;
 using System.Linq;
 using System.Reflection;
 using System.Threading;
@@ -134,29 +134,30 @@
 
                 var index = i;
                 yield return () =>
-                    {
-                        _logger.LogInformation(RelationalStrings.RevertingMigration(migration.GetId()));
-
-                        return GenerateDownSql(
-                            migration,
-                            index != migrationsToRevert.Count - 1
-                                ? migrationsToRevert[index + 1]
-                                : null);
-                    };
+                {
+                    _logger.LogInformation(RelationalStrings.RevertingMigration(migration.GetId()));
+
+                    return GenerateDownSql(
+                        migration,
+                        index != migrationsToRevert.Count - 1
+                            ? migrationsToRevert[index + 1]
+                            : null);
+                };
             }
 
             for (var i = 0; i < migrationsToApply.Count; i++)
             {
                 var migration = migrationsToApply[i];
 
+                var index = i;
                 yield return () =>
-                    {
-                        _logger.LogInformation(RelationalStrings.ApplyingMigration(migration.GetId()));
+                {
+                    _logger.LogInformation(RelationalStrings.ApplyingMigration(migration.GetId()));
 
                     return GenerateUpSql(
                         migration,
-                        i != migrationsToApply.Count - 1
-                            ? migrationsToApply[i + 1]
+                        index != migrationsToApply.Count - 1
+                            ? migrationsToApply[index + 1]
                             : null);
                 };
             }
@@ -298,30 +299,16 @@
             return builder.ToString();
         }
 
-<<<<<<< HEAD
-        protected virtual IReadOnlyList<IRelationalCommand> GenerateUpSql(
-            [NotNull] Migration migration,
-            [CanBeNull] Migration previousMigration)
+        protected virtual IReadOnlyList<MigrationCommand> GenerateUpSql([NotNull] Migration migration, [CanBeNull] Migration previousMigration)
         {
             Check.NotNull(migration, nameof(migration));
 
-            var commands = new List<IRelationalCommand>();
-            commands.AddRange(_migrationsSqlGenerator.Generate(migration.UpOperations, migration.TargetModel));
-            commands.Add(
-                _rawSqlCommandBuilder.Build(
-                    _historyRepository.GetInsertScript(
-                        new HistoryRow(
-                            migration.GetId(),
-                            ProductInfo.GetVersion(),
-                            AppendScript(GenerateDownSql(migration, previousMigration))))));
-=======
-        protected virtual IReadOnlyList<MigrationCommand> GenerateUpSql([NotNull] Migration migration)
-        {
-            Check.NotNull(migration, nameof(migration));
-
-            var insertCommand =_rawSqlCommandBuilder.Build(
-                _historyRepository.GetInsertScript(new HistoryRow(migration.GetId(), ProductInfo.GetVersion())));
->>>>>>> c5799dde
+            var insertCommand = _rawSqlCommandBuilder.Build(
+                _historyRepository.GetInsertScript(
+                    new HistoryRow(
+                        migration.GetId(),
+                        ProductInfo.GetVersion(),
+                        AppendScript(GenerateDownSql(migration, previousMigration)))));
 
             return _migrationsSqlGenerator
                 .Generate(migration.UpOperations, migration.TargetModel)
@@ -338,34 +325,13 @@
             var deleteCommand = _rawSqlCommandBuilder.Build(
                 _historyRepository.GetDeleteScript(migration.GetId()));
 
-<<<<<<< HEAD
-        private void Execute(IEnumerable<IRelationalCommand> relationalCommands)
-        {
-            using (var transaction = _connection.BeginTransaction())
-            {
-                relationalCommands.ExecuteNonQuery(_connection);
-
-                transaction.Commit();
-            }
-        }
-
-        private string AppendScript(IReadOnlyList<IRelationalCommand> downCommands) => new StringBuilder().AppendJoin(downCommands.Select(t => t.CommandText), "").ToString();
-
-        private async Task ExecuteAsync(
-            IEnumerable<IRelationalCommand> relationalCommands,
-            CancellationToken cancellationToken = default(CancellationToken))
-        {
-            using (var transaction = await _connection.BeginTransactionAsync(cancellationToken))
-            {
-                await relationalCommands.ExecuteNonQueryAsync(_connection, cancellationToken);
-                transaction.Commit();
-            }
-=======
             return _migrationsSqlGenerator
                 .Generate(migration.DownOperations, previousMigration?.TargetModel)
                 .Concat(new[] { new MigrationCommand(deleteCommand) })
                 .ToList();
->>>>>>> c5799dde
-        }
+        }
+
+
+        private string AppendScript(IReadOnlyList<MigrationCommand> downCommands) => new StringBuilder().AppendJoin(downCommands.Select(t => t.CommandText), "").ToString();
     }
 }