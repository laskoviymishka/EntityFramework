--- conflicted
+++ resolved
@@ -1,40 +1,4 @@
 {
-<<<<<<< HEAD
-    "version": "7.0.0-beta4",
-    "description":  "Entity Framework is Microsoft's recommended data access technology for new applications.",
-    "compilationOptions": {
-        "warningsAsErrors": true
-    },
-    "dependencies": {
-        "Ix-Async": "1.2.3",
-        "Microsoft.Framework.Caching.Memory": "1.0.0-beta4",
-        "Microsoft.Framework.DependencyInjection": "1.0.0-beta4",
-        "Microsoft.Framework.Logging": "1.0.0-beta4",
-        "Microsoft.Framework.OptionsModel": "1.0.0-beta4",
-        "Remotion.Linq": "2.0.0-alpha-002",
-        "System.Collections.Immutable": "1.1.33-beta"
-    },
-    "compile": "..\\Shared\\*.cs",
-    "frameworks": {
-        "net45": {
-            "frameworkAssemblies": {
-                "System.Collections": { "version": "", "type": "build" },
-                "System.Diagnostics.Debug": { "version": "", "type": "build" },
-                "System.Diagnostics.Tools": { "version": "", "type": "build" },
-                "System.Globalization": { "version": "", "type": "build" },
-                "System.Linq": { "version": "", "type": "build" },
-                "System.Linq.Expressions": { "version": "", "type": "build" },
-                "System.Linq.Queryable": { "version": "", "type": "build" },
-                "System.ObjectModel": { "version": "", "type": "build" },
-                "System.Reflection": { "version": "", "type": "build" },
-                "System.Reflection.Extensions": { "version": "", "type": "build" },
-                "System.Resources.ResourceManager": { "version": "", "type": "build" },
-                "System.Runtime": { "version": "", "type": "build" },
-                "System.Runtime.Extensions": { "version": "", "type": "build" },
-                "System.Runtime.InteropServices": { "version": "", "type": "build" },
-                "System.Threading": { "version": "", "type": "build" }
-            }
-=======
   "version": "7.0.0-rc1-final",
   "description": "Entity Framework is Microsoft's recommended data access technology for new applications.",
   "repository": {
@@ -95,21 +59,11 @@
         "System.Linq.Queryable": {
           "version": "4.0.0.0",
           "type": "build"
->>>>>>> fe7eb409
         },
         "System.ObjectModel": {
           "version": "4.0.0.0",
           "type": "build"
         },
-<<<<<<< HEAD
-        "dnxcore50": {
-            "dependencies": {
-                "System.Diagnostics.Contracts": "4.0.0-beta-22816",
-                "System.Linq.Queryable": "4.0.0-beta-22816",
-                "System.ObjectModel": "4.0.10-beta-22816",
-                "System.Reflection.Extensions": "4.0.0-beta-22816"
-            }
-=======
         "System.Reflection": {
           "version": "4.0.0.0",
           "type": "build"
@@ -133,7 +87,6 @@
         "System.Threading": {
           "version": "4.0.0.0",
           "type": "build"
->>>>>>> fe7eb409
         }
       }
     },
